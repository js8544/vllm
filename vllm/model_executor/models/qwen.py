--- conflicted
+++ resolved
@@ -210,14 +210,8 @@
         cache_events: Optional[List[torch.cuda.Event]],
         inputs_embeds: torch.Tensor,
     ) -> torch.Tensor:
-<<<<<<< HEAD
-        inputs_embeds = self.wte(input_ids) + inputs_embeds
-        hidden_states = inputs_embeds
-
-=======
-        hidden_states = self.wte(input_ids)
+        hidden_states = self.wte(input_ids) + inputs_embeds
         residual = None
->>>>>>> 60dc62dc
         for i in range(len(self.h)):
             cache_event = None if cache_events is None else cache_events[i]
             layer = self.h[i]
@@ -254,24 +248,13 @@
         kv_caches: List[KVCache],
         input_metadata: InputMetadata,
         cache_events: Optional[List[torch.cuda.Event]],
-<<<<<<< HEAD
         inputs_embeds: torch.Tensor,
-    ) -> SamplerOutput:
+    ) -> torch.Tensor:
         hidden_states = self.transformer(input_ids, positions, kv_caches,
                                          input_metadata, cache_events,
                                          inputs_embeds)
-        next_tokens = self.sampler(self.lm_head.weight, hidden_states,
-                                   input_metadata)
-        return next_tokens
-
-    _column_parallel_weights = []
-    _row_parallel_weights = ["c_proj.weight"]
-=======
-    ) -> torch.Tensor:
-        hidden_states = self.transformer(input_ids, positions, kv_caches,
-                                         input_metadata, cache_events)
         return hidden_states
->>>>>>> 60dc62dc
+
 
     def sample(
         self,
@@ -304,32 +287,12 @@
                 weight_loader = param.weight_loader
                 weight_loader(param, loaded_weight, shard_id)
                 break
-<<<<<<< HEAD
-            if is_gate_up_weight:
-                continue
-
-            param = state_dict[name]
-
-            if "wte" in name or "lm_head" in name:
-                load_padded_tensor_parallel_vocab(param, loaded_weight,
-                                                  tp_rank)
-                continue
-
-            load_tensor_parallel_weights(
-                param,
-                loaded_weight,
-                name,
-                self._column_parallel_weights,
-                self._row_parallel_weights,
-                tp_rank,
-            )
-
-    def get_input_embeddings(self):
-        return self.transformer.wte
-=======
             else:
                 param = params_dict[name]
                 weight_loader = getattr(param, "weight_loader",
                                         default_weight_loader)
                 weight_loader(param, loaded_weight)
->>>>>>> 60dc62dc
+
+
+    def get_input_embeddings(self):
+        return self.transformer.wte