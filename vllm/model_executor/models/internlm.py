# -*- coding: utf-8 -*-
from typing import List, Optional, Tuple

import torch
from torch import nn
from transformers import LlamaConfig

from vllm.model_executor.input_metadata import InputMetadata
from vllm.model_executor.layers.activation import SiluAndMul
from vllm.model_executor.layers.attention import PagedAttention
from vllm.model_executor.layers.layernorm import RMSNorm
from vllm.model_executor.layers.linear import (LinearMethodBase,
                                               MergedColumnParallelLinear,
                                               QKVParallelLinear,
                                               RowParallelLinear)
from vllm.model_executor.layers.rotary_embedding import get_rope
from vllm.model_executor.layers.sampler import Sampler
from vllm.model_executor.layers.vocab_parallel_embedding import (
    VocabParallelEmbedding, ParallelLMHead)
from vllm.model_executor.parallel_utils.parallel_state import (
    get_tensor_model_parallel_world_size)
from vllm.model_executor.sampling_metadata import SamplingMetadata
from vllm.model_executor.weight_utils import (default_weight_loader,
                                              hf_model_weights_iterator)
from vllm.sequence import SamplerOutput

KVCache = Tuple[torch.Tensor, torch.Tensor]


class InternLMMLP(nn.Module):

    def __init__(
        self,
        hidden_size: int,
        intermediate_size: int,
        hidden_act: str,
        linear_method: Optional[LinearMethodBase] = None,
    ):
        super().__init__()
        self.gate_up_proj = MergedColumnParallelLinear(
            hidden_size, [intermediate_size] * 2,
            bias=False,
            linear_method=linear_method)
        self.down_proj = RowParallelLinear(intermediate_size,
                                           hidden_size,
                                           bias=False,
                                           linear_method=linear_method)
        if hidden_act != "silu":
            raise ValueError(f"Unsupported activation: {hidden_act}. "
                             "Only silu is supported for now.")
        self.act_fn = SiluAndMul()

    def forward(self, x):
        gate_up, _ = self.gate_up_proj(x)
        x = self.act_fn(gate_up)
        x, _ = self.down_proj(x)
        return x


class InternLMAttention(nn.Module):

    def __init__(
        self,
        hidden_size: int,
        num_heads: int,
        bias: bool,
        rope_theta: float = 10000,
        max_position_embeddings: int = 8192,
        linear_method: Optional[LinearMethodBase] = None,
    ):
        super().__init__()
        self.hidden_size = hidden_size
        tensor_model_parallel_world_size = (
            get_tensor_model_parallel_world_size())
        self.total_num_heads = num_heads
        assert self.total_num_heads % tensor_model_parallel_world_size == 0
        self.num_heads = (self.total_num_heads //
                          tensor_model_parallel_world_size)
        self.head_dim = hidden_size // self.total_num_heads
        self.scaling = self.head_dim**-0.5
        self.rope_theta = rope_theta
        self.max_position_embeddings = max_position_embeddings

        self.qkv_proj = QKVParallelLinear(
            hidden_size,
            self.head_dim,
            self.total_num_heads,
            bias=bias,
            linear_method=linear_method,
        )
        self.o_proj = RowParallelLinear(
            self.total_num_heads * self.head_dim,
            hidden_size,
            bias=bias,
            linear_method=linear_method,
        )
        self.rotary_emb = get_rope(
            self.head_dim,
            rotary_dim=self.head_dim,
            max_position=self.max_position_embeddings,
            base=self.rope_theta,
        )
        self.attn = PagedAttention(self.num_heads, self.head_dim, self.scaling)

    def forward(
        self,
        positions: torch.Tensor,
        hidden_states: torch.Tensor,
        kv_cache: KVCache,
        input_metadata: InputMetadata,
        cache_event: Optional[torch.cuda.Event],
    ) -> torch.Tensor:
        qkv, _ = self.qkv_proj(hidden_states)
        q, k, v = qkv.chunk(chunks=3, dim=-1)
        q, k = self.rotary_emb(positions, q, k)
        k_cache, v_cache = kv_cache
        attn_output = self.attn(q, k, v, k_cache, v_cache, input_metadata,
                                cache_event)
        output, _ = self.o_proj(attn_output)
        return output


class InternLMDecoderLayer(nn.Module):

    def __init__(
        self,
        config: LlamaConfig,
        linear_method: Optional[LinearMethodBase] = None,
    ):
        super().__init__()
        self.hidden_size = config.hidden_size
        rope_theta = getattr(config, "rope_theta", 10000)
        max_position_embeddings = getattr(config, "max_position_embeddings",
                                          8192)
        self.self_attn = InternLMAttention(
            hidden_size=self.hidden_size,
            num_heads=config.num_attention_heads,
            bias=config.bias,
            rope_theta=rope_theta,
            max_position_embeddings=max_position_embeddings,
            linear_method=linear_method,
        )
        self.mlp = InternLMMLP(
            hidden_size=self.hidden_size,
            intermediate_size=config.intermediate_size,
            hidden_act=config.hidden_act,
            linear_method=linear_method,
        )
        self.input_layernorm = RMSNorm(config.hidden_size,
                                       eps=config.rms_norm_eps)
        self.post_attention_layernorm = RMSNorm(config.hidden_size,
                                                eps=config.rms_norm_eps)

    def forward(
        self,
        positions: torch.Tensor,
        hidden_states: torch.Tensor,
        kv_cache: KVCache,
        input_metadata: InputMetadata,
        cache_event: Optional[torch.cuda.Event],
        residual: Optional[torch.Tensor],
    ) -> Tuple[torch.Tensor, torch.Tensor]:
        # Self Attention
        if residual is None:
            residual = hidden_states
            hidden_states = self.input_layernorm(hidden_states)
        else:
            hidden_states, residual = self.input_layernorm(
                hidden_states, residual)
        hidden_states = self.self_attn(
            positions=positions,
            hidden_states=hidden_states,
            kv_cache=kv_cache,
            input_metadata=input_metadata,
            cache_event=cache_event,
        )

        # Fully Connected
        hidden_states, residual = self.post_attention_layernorm(
            hidden_states, residual)
        hidden_states = self.mlp(hidden_states)
        return hidden_states, residual


class InternLMModel(nn.Module):

    def __init__(
        self,
        config: LlamaConfig,
        linear_method: Optional[LinearMethodBase] = None,
    ):
        super().__init__()
        self.config = config
        self.padding_idx = config.pad_token_id
        self.vocab_size = config.vocab_size

        vocab_size = ((config.vocab_size + 63) // 64) * 64
        self.embed_tokens = VocabParallelEmbedding(
            vocab_size,
            config.hidden_size,
        )
        self.layers = nn.ModuleList([
            InternLMDecoderLayer(config, linear_method)
            for _ in range(config.num_hidden_layers)
        ])
        self.norm = RMSNorm(config.hidden_size, eps=config.rms_norm_eps)

    def forward(
        self,
        input_ids: torch.Tensor,
        positions: torch.Tensor,
        kv_caches: List[KVCache],
        input_metadata: InputMetadata,
        cache_events: Optional[List[torch.cuda.Event]],
        inputs_embeds: torch.Tensor,
    ) -> torch.Tensor:
<<<<<<< HEAD
        inputs_embeds = self.embed_tokens(input_ids) + inputs_embeds
        hidden_states = inputs_embeds

=======
        hidden_states = self.embed_tokens(input_ids)
        residual = None
>>>>>>> 60dc62dc
        for i in range(len(self.layers)):
            cache_event = None if cache_events is None else cache_events[i]
            layer = self.layers[i]
            hidden_states, residual = layer(
                positions,
                hidden_states,
                kv_caches[i],
                input_metadata,
                cache_event,
                residual,
            )
        hidden_states, _ = self.norm(hidden_states, residual)
        return hidden_states


class InternLMForCausalLM(nn.Module):

    def __init__(
        self,
        config,
        linear_method: Optional[LinearMethodBase] = None,
    ):
        super().__init__()
        self.config = config
        self.linear_method = linear_method
        self.model = InternLMModel(config, linear_method)
        self.lm_head = ParallelLMHead(config.vocab_size, config.hidden_size)
        self.sampler = Sampler(config.vocab_size)

    def forward(
        self,
        input_ids: torch.Tensor,
        positions: torch.Tensor,
        kv_caches: List[KVCache],
        input_metadata: InputMetadata,
        cache_events: Optional[List[torch.cuda.Event]],
<<<<<<< HEAD
        inputs_embeds: torch.Tensor,
    ) -> SamplerOutput:
        hidden_states = self.model(input_ids, positions, kv_caches,
                                   input_metadata, cache_events, inputs_embeds)
=======
    ) -> torch.Tensor:
        hidden_states = self.model(input_ids, positions, kv_caches,
                                   input_metadata, cache_events)
        return hidden_states

    def sample(
        self,
        hidden_states: torch.Tensor,
        sampling_metadata: SamplingMetadata,
    ) -> SamplerOutput:
>>>>>>> 60dc62dc
        next_tokens = self.sampler(self.lm_head.weight, hidden_states,
                                   sampling_metadata)
        return next_tokens

    def load_weights(self,
                     model_name_or_path: str,
                     cache_dir: Optional[str] = None,
                     load_format: str = "auto",
                     revision: Optional[str] = None):
        stacked_params_mapping = [
            # (param_name, shard_name, shard_id)
            ("qkv_proj", "q_proj", "q"),
            ("qkv_proj", "k_proj", "k"),
            ("qkv_proj", "v_proj", "v"),
            ("gate_up_proj", "gate_proj", 0),
            ("gate_up_proj", "up_proj", 1),
        ]
        params_dict = dict(self.named_parameters())
        for name, loaded_weight in hf_model_weights_iterator(
                model_name_or_path, cache_dir, load_format, revision):
            if "rotary_emb.inv_freq" in name:
                continue
            for (param_name, weight_name, shard_id) in stacked_params_mapping:
                if weight_name not in name:
                    continue
                param = params_dict[name.replace(weight_name, param_name)]
                weight_loader = param.weight_loader
                weight_loader(param, loaded_weight, shard_id)
                break
<<<<<<< HEAD
            if is_gate_up_weight:
                continue

            param = state_dict[name]
            load_tensor_parallel_weights(param, loaded_weight, name,
                                         self._column_parallel_weights,
                                         self._row_parallel_weights,
                                         tensor_model_parallel_rank)

    def get_input_embeddings(self):
        return self.model.embed_tokens
=======
            else:
                param = params_dict[name]
                weight_loader = getattr(param, "weight_loader",
                                        default_weight_loader)
                weight_loader(param, loaded_weight)
>>>>>>> 60dc62dc
<|MERGE_RESOLUTION|>--- conflicted
+++ resolved
@@ -9,26 +9,32 @@
 from vllm.model_executor.layers.activation import SiluAndMul
 from vllm.model_executor.layers.attention import PagedAttention
 from vllm.model_executor.layers.layernorm import RMSNorm
-from vllm.model_executor.layers.linear import (LinearMethodBase,
-                                               MergedColumnParallelLinear,
-                                               QKVParallelLinear,
-                                               RowParallelLinear)
+from vllm.model_executor.layers.linear import (
+    LinearMethodBase,
+    MergedColumnParallelLinear,
+    QKVParallelLinear,
+    RowParallelLinear,
+)
 from vllm.model_executor.layers.rotary_embedding import get_rope
 from vllm.model_executor.layers.sampler import Sampler
 from vllm.model_executor.layers.vocab_parallel_embedding import (
-    VocabParallelEmbedding, ParallelLMHead)
+    VocabParallelEmbedding,
+    ParallelLMHead,
+)
 from vllm.model_executor.parallel_utils.parallel_state import (
-    get_tensor_model_parallel_world_size)
+    get_tensor_model_parallel_world_size,
+)
 from vllm.model_executor.sampling_metadata import SamplingMetadata
-from vllm.model_executor.weight_utils import (default_weight_loader,
-                                              hf_model_weights_iterator)
+from vllm.model_executor.weight_utils import (
+    default_weight_loader,
+    hf_model_weights_iterator,
+)
 from vllm.sequence import SamplerOutput
 
 KVCache = Tuple[torch.Tensor, torch.Tensor]
 
 
 class InternLMMLP(nn.Module):
-
     def __init__(
         self,
         hidden_size: int,
@@ -38,16 +44,22 @@
     ):
         super().__init__()
         self.gate_up_proj = MergedColumnParallelLinear(
-            hidden_size, [intermediate_size] * 2,
+            hidden_size,
+            [intermediate_size] * 2,
             bias=False,
-            linear_method=linear_method)
-        self.down_proj = RowParallelLinear(intermediate_size,
-                                           hidden_size,
-                                           bias=False,
-                                           linear_method=linear_method)
+            linear_method=linear_method,
+        )
+        self.down_proj = RowParallelLinear(
+            intermediate_size,
+            hidden_size,
+            bias=False,
+            linear_method=linear_method,
+        )
         if hidden_act != "silu":
-            raise ValueError(f"Unsupported activation: {hidden_act}. "
-                             "Only silu is supported for now.")
+            raise ValueError(
+                f"Unsupported activation: {hidden_act}. "
+                "Only silu is supported for now."
+            )
         self.act_fn = SiluAndMul()
 
     def forward(self, x):
@@ -58,7 +70,6 @@
 
 
 class InternLMAttention(nn.Module):
-
     def __init__(
         self,
         hidden_size: int,
@@ -71,11 +82,13 @@
         super().__init__()
         self.hidden_size = hidden_size
         tensor_model_parallel_world_size = (
-            get_tensor_model_parallel_world_size())
+            get_tensor_model_parallel_world_size()
+        )
         self.total_num_heads = num_heads
         assert self.total_num_heads % tensor_model_parallel_world_size == 0
-        self.num_heads = (self.total_num_heads //
-                          tensor_model_parallel_world_size)
+        self.num_heads = (
+            self.total_num_heads // tensor_model_parallel_world_size
+        )
         self.head_dim = hidden_size // self.total_num_heads
         self.scaling = self.head_dim**-0.5
         self.rope_theta = rope_theta
@@ -114,14 +127,14 @@
         q, k, v = qkv.chunk(chunks=3, dim=-1)
         q, k = self.rotary_emb(positions, q, k)
         k_cache, v_cache = kv_cache
-        attn_output = self.attn(q, k, v, k_cache, v_cache, input_metadata,
-                                cache_event)
+        attn_output = self.attn(
+            q, k, v, k_cache, v_cache, input_metadata, cache_event
+        )
         output, _ = self.o_proj(attn_output)
         return output
 
 
 class InternLMDecoderLayer(nn.Module):
-
     def __init__(
         self,
         config: LlamaConfig,
@@ -130,8 +143,9 @@
         super().__init__()
         self.hidden_size = config.hidden_size
         rope_theta = getattr(config, "rope_theta", 10000)
-        max_position_embeddings = getattr(config, "max_position_embeddings",
-                                          8192)
+        max_position_embeddings = getattr(
+            config, "max_position_embeddings", 8192
+        )
         self.self_attn = InternLMAttention(
             hidden_size=self.hidden_size,
             num_heads=config.num_attention_heads,
@@ -146,10 +160,12 @@
             hidden_act=config.hidden_act,
             linear_method=linear_method,
         )
-        self.input_layernorm = RMSNorm(config.hidden_size,
-                                       eps=config.rms_norm_eps)
-        self.post_attention_layernorm = RMSNorm(config.hidden_size,
-                                                eps=config.rms_norm_eps)
+        self.input_layernorm = RMSNorm(
+            config.hidden_size, eps=config.rms_norm_eps
+        )
+        self.post_attention_layernorm = RMSNorm(
+            config.hidden_size, eps=config.rms_norm_eps
+        )
 
     def forward(
         self,
@@ -166,7 +182,8 @@
             hidden_states = self.input_layernorm(hidden_states)
         else:
             hidden_states, residual = self.input_layernorm(
-                hidden_states, residual)
+                hidden_states, residual
+            )
         hidden_states = self.self_attn(
             positions=positions,
             hidden_states=hidden_states,
@@ -177,13 +194,13 @@
 
         # Fully Connected
         hidden_states, residual = self.post_attention_layernorm(
-            hidden_states, residual)
+            hidden_states, residual
+        )
         hidden_states = self.mlp(hidden_states)
         return hidden_states, residual
 
 
 class InternLMModel(nn.Module):
-
     def __init__(
         self,
         config: LlamaConfig,
@@ -199,10 +216,12 @@
             vocab_size,
             config.hidden_size,
         )
-        self.layers = nn.ModuleList([
-            InternLMDecoderLayer(config, linear_method)
-            for _ in range(config.num_hidden_layers)
-        ])
+        self.layers = nn.ModuleList(
+            [
+                InternLMDecoderLayer(config, linear_method)
+                for _ in range(config.num_hidden_layers)
+            ]
+        )
         self.norm = RMSNorm(config.hidden_size, eps=config.rms_norm_eps)
 
     def forward(
@@ -214,14 +233,8 @@
         cache_events: Optional[List[torch.cuda.Event]],
         inputs_embeds: torch.Tensor,
     ) -> torch.Tensor:
-<<<<<<< HEAD
-        inputs_embeds = self.embed_tokens(input_ids) + inputs_embeds
-        hidden_states = inputs_embeds
-
-=======
-        hidden_states = self.embed_tokens(input_ids)
+        hidden_states = self.embed_tokens(input_ids) + inputs_embeds
         residual = None
->>>>>>> 60dc62dc
         for i in range(len(self.layers)):
             cache_event = None if cache_events is None else cache_events[i]
             layer = self.layers[i]
@@ -238,7 +251,6 @@
 
 
 class InternLMForCausalLM(nn.Module):
-
     def __init__(
         self,
         config,
@@ -258,15 +270,16 @@
         kv_caches: List[KVCache],
         input_metadata: InputMetadata,
         cache_events: Optional[List[torch.cuda.Event]],
-<<<<<<< HEAD
         inputs_embeds: torch.Tensor,
-    ) -> SamplerOutput:
-        hidden_states = self.model(input_ids, positions, kv_caches,
-                                   input_metadata, cache_events, inputs_embeds)
-=======
     ) -> torch.Tensor:
-        hidden_states = self.model(input_ids, positions, kv_caches,
-                                   input_metadata, cache_events)
+        hidden_states = self.model(
+            input_ids,
+            positions,
+            kv_caches,
+            input_metadata,
+            cache_events,
+            inputs_embeds,
+        )
         return hidden_states
 
     def sample(
@@ -274,16 +287,18 @@
         hidden_states: torch.Tensor,
         sampling_metadata: SamplingMetadata,
     ) -> SamplerOutput:
->>>>>>> 60dc62dc
-        next_tokens = self.sampler(self.lm_head.weight, hidden_states,
-                                   sampling_metadata)
+        next_tokens = self.sampler(
+            self.lm_head.weight, hidden_states, sampling_metadata
+        )
         return next_tokens
 
-    def load_weights(self,
-                     model_name_or_path: str,
-                     cache_dir: Optional[str] = None,
-                     load_format: str = "auto",
-                     revision: Optional[str] = None):
+    def load_weights(
+        self,
+        model_name_or_path: str,
+        cache_dir: Optional[str] = None,
+        load_format: str = "auto",
+        revision: Optional[str] = None,
+    ):
         stacked_params_mapping = [
             # (param_name, shard_name, shard_id)
             ("qkv_proj", "q_proj", "q"),
@@ -294,32 +309,23 @@
         ]
         params_dict = dict(self.named_parameters())
         for name, loaded_weight in hf_model_weights_iterator(
-                model_name_or_path, cache_dir, load_format, revision):
+            model_name_or_path, cache_dir, load_format, revision
+        ):
             if "rotary_emb.inv_freq" in name:
                 continue
-            for (param_name, weight_name, shard_id) in stacked_params_mapping:
+            for param_name, weight_name, shard_id in stacked_params_mapping:
                 if weight_name not in name:
                     continue
                 param = params_dict[name.replace(weight_name, param_name)]
                 weight_loader = param.weight_loader
                 weight_loader(param, loaded_weight, shard_id)
                 break
-<<<<<<< HEAD
-            if is_gate_up_weight:
-                continue
-
-            param = state_dict[name]
-            load_tensor_parallel_weights(param, loaded_weight, name,
-                                         self._column_parallel_weights,
-                                         self._row_parallel_weights,
-                                         tensor_model_parallel_rank)
-
-    def get_input_embeddings(self):
-        return self.model.embed_tokens
-=======
             else:
                 param = params_dict[name]
-                weight_loader = getattr(param, "weight_loader",
-                                        default_weight_loader)
+                weight_loader = getattr(
+                    param, "weight_loader", default_weight_loader
+                )
                 weight_loader(param, loaded_weight)
->>>>>>> 60dc62dc
+
+    def get_input_embeddings(self):
+        return self.model.embed_tokens