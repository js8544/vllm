# coding=utf-8
# Adapted from
# https://github.com/huggingface/transformers/blob/v4.28.0/src/transformers/models/bloom/modeling_bloom.py
# Copyright 2023 The CacheFlow team.
# Copyright 2022 HuggingFace Inc. team and BigScience workshop.
#
# Licensed under the Apache License, Version 2.0 (the "License");
# you may not use this file except in compliance with the License.
# You may obtain a copy of the License at
#
#     http://www.apache.org/licenses/LICENSE-2.0
#
# Unless required by applicable law or agreed to in writing, software
# distributed under the License is distributed on an "AS IS" BASIS,
# WITHOUT WARRANTIES OR CONDITIONS OF ANY KIND, either express or implied.
# See the License for the specific language governing permissions and
# limitations under the License.
"""Inference-only BLOOM model compatible with HuggingFace weights."""
import math
from typing import List, Optional, Tuple

import torch
from torch import nn
from transformers import BloomConfig

from vllm.model_executor.input_metadata import InputMetadata
from vllm.model_executor.layers.activation import get_act_fn
from vllm.model_executor.layers.attention import PagedAttention
from vllm.model_executor.layers.linear import (ColumnParallelLinear,
                                               LinearMethodBase,
                                               QKVParallelLinear,
                                               RowParallelLinear)
from vllm.model_executor.layers.sampler import Sampler
from vllm.model_executor.layers.vocab_parallel_embedding import (
    VocabParallelEmbedding)
from vllm.model_executor.parallel_utils.parallel_state import (
    get_tensor_model_parallel_rank, get_tensor_model_parallel_world_size)
from vllm.model_executor.sampling_metadata import SamplingMetadata
from vllm.model_executor.weight_utils import (default_weight_loader,
                                              hf_model_weights_iterator)
from vllm.sequence import SamplerOutput

KVCache = Tuple[torch.Tensor, torch.Tensor]


def _get_alibi_slopes(total_num_heads: int) -> torch.Tensor:
    closest_power_of_2 = 2**math.floor(math.log2(total_num_heads))
    base = torch.tensor(
        2**(-(2**-(math.log2(closest_power_of_2) - 3))),
        dtype=torch.float32,
    )
    powers = torch.arange(1, 1 + closest_power_of_2, dtype=torch.int32)
    slopes = torch.pow(base, powers)

    if closest_power_of_2 != total_num_heads:
        extra_base = torch.tensor(
            2**(-(2**-(math.log2(2 * closest_power_of_2) - 3))),
            dtype=torch.float32,
        )
        num_remaining_heads = min(closest_power_of_2,
                                  total_num_heads - closest_power_of_2)
        extra_powers = torch.arange(start=1,
                                    end=1 + 2 * num_remaining_heads,
                                    step=2,
                                    dtype=torch.int32)
        slopes = torch.cat(
            [slopes, torch.pow(extra_base, extra_powers)], dim=0)
    return slopes


class BloomAttention(nn.Module):

    def __init__(
        self,
        config: BloomConfig,
        linear_method: Optional[LinearMethodBase] = None,
    ):
        super().__init__()
        self.hidden_size = config.hidden_size
        self.total_num_heads = config.n_head
        self.head_dim = self.hidden_size // self.total_num_heads
        assert self.head_dim * self.total_num_heads == self.hidden_size

        tp_world_size = get_tensor_model_parallel_world_size()
        assert self.total_num_heads % tp_world_size == 0
        self.num_heads = self.total_num_heads // tp_world_size

        self.query_key_value = QKVParallelLinear(
            self.hidden_size,
            self.head_dim,
            self.total_num_heads,
            bias=True,
            linear_method=linear_method,
        )
        self.dense = RowParallelLinear(
            self.hidden_size,
            self.hidden_size,
            bias=True,
            linear_method=linear_method,
        )

        # Create the alibi slopes and slice them.
        tp_rank = get_tensor_model_parallel_rank()
        head_start = tp_rank * self.num_heads
        head_end = (tp_rank + 1) * self.num_heads
        alibi_slopes = _get_alibi_slopes(self.total_num_heads)
        alibi_slopes = alibi_slopes[head_start:head_end].tolist()

        scaling = self.head_dim**-0.5
        self.attn = PagedAttention(self.num_heads,
                                   self.head_dim,
                                   scaling,
                                   alibi_slopes=alibi_slopes)

    def forward(
        self,
        position_ids: torch.Tensor,
        hidden_states: torch.Tensor,
        kv_cache: KVCache,
        input_metadata: InputMetadata,
        cache_event: Optional[torch.cuda.Event],
    ) -> torch.Tensor:
        del position_ids  # Unused.
        qkv, _ = self.query_key_value(hidden_states)
        q, k, v = qkv.chunk(chunks=3, dim=-1)
        k_cache, v_cache = kv_cache
        attn_output = self.attn(q, k, v, k_cache, v_cache, input_metadata,
                                cache_event)
        output, _ = self.dense(attn_output)
        return output


class BloomMLP(nn.Module):

    def __init__(
        self,
        config: BloomConfig,
        linear_method: Optional[LinearMethodBase] = None,
    ):
        super().__init__()
        hidden_size = config.hidden_size
        self.dense_h_to_4h = ColumnParallelLinear(
            hidden_size,
            4 * hidden_size,
            linear_method=linear_method,
        )
        quant_config = getattr(linear_method, "quant_config", None)
        self.gelu_impl = get_act_fn("gelu", quant_config, 4 * hidden_size)
        self.dense_4h_to_h = RowParallelLinear(
            4 * hidden_size,
            hidden_size,
            linear_method=linear_method,
        )

    def forward(self, x: torch.Tensor) -> torch.Tensor:
        x, _ = self.dense_h_to_4h(x)
        x = self.gelu_impl(x)
        x, _ = self.dense_4h_to_h(x)
        return x


class BloomBlock(nn.Module):

    def __init__(
        self,
        config: BloomConfig,
        linear_method: Optional[LinearMethodBase] = None,
    ):
        super().__init__()
        hidden_size = config.hidden_size

        self.input_layernorm = nn.LayerNorm(hidden_size,
                                            eps=config.layer_norm_epsilon)
        self.self_attention = BloomAttention(config, linear_method)
        self.post_attention_layernorm = nn.LayerNorm(
            hidden_size, eps=config.layer_norm_epsilon)
        self.mlp = BloomMLP(config, linear_method)
        self.apply_residual_connection_post_layernorm = (
            config.apply_residual_connection_post_layernorm)

    def forward(
        self,
        position_ids: torch.Tensor,
        hidden_states: torch.Tensor,
        kv_cache: KVCache,
        input_metadata: InputMetadata,
        cache_event: Optional[torch.cuda.Event],
    ) -> torch.Tensor:
        # Layer norm at the beginning of the transformer layer.
        layernorm_output = self.input_layernorm(hidden_states)

        # Layer norm post the self attention.
        if self.apply_residual_connection_post_layernorm:
            residual = layernorm_output
        else:
            residual = hidden_states

        # Self attention.
        attention_output = self.self_attention(
            position_ids=position_ids,
            hidden_states=layernorm_output,
            kv_cache=kv_cache,
            input_metadata=input_metadata,
            cache_event=cache_event,
        )
        attention_output = attention_output + residual
        layernorm_output = self.post_attention_layernorm(attention_output)

        # Get residual
        if self.apply_residual_connection_post_layernorm:
            residual = layernorm_output
        else:
            residual = attention_output

        # MLP.
        output = self.mlp(layernorm_output) + residual
        return output


class BloomModel(nn.Module):

    def __init__(
        self,
        config: BloomConfig,
        linear_method: Optional[LinearMethodBase] = None,
    ):
        super().__init__()
        self.embed_dim = config.hidden_size

        # Embedding + LN Embedding
        self.word_embeddings = VocabParallelEmbedding(
            config.vocab_size,
            self.embed_dim,
        )
        self.word_embeddings_layernorm = nn.LayerNorm(
            self.embed_dim, eps=config.layer_norm_epsilon)

        # Transformer blocks
        self.h = nn.ModuleList([
            BloomBlock(config, linear_method)
            for _ in range(config.num_hidden_layers)
        ])

        # Final Layer Norm
        self.ln_f = nn.LayerNorm(self.embed_dim, eps=config.layer_norm_epsilon)

    def forward(
        self,
        input_ids: torch.Tensor,
        position_ids: torch.Tensor,
        kv_caches: List[KVCache],
        input_metadata: InputMetadata,
        cache_events: Optional[List[torch.cuda.Event]],
        inputs_embeds: torch.Tensor,
    ) -> torch.Tensor:
        inputs_embeds = self.word_embeddings(input_ids) + inputs_embeds
        hidden_states = self.word_embeddings_layernorm(inputs_embeds)
        for i in range(len(self.h)):
            cache_event = None if cache_events is None else cache_events[i]
            layer = self.h[i]
            hidden_states = layer(
                position_ids,
                hidden_states,
                kv_caches[i],
                input_metadata,
                cache_event,
            )
        hidden_states = self.ln_f(hidden_states)
        return hidden_states


class BloomForCausalLM(nn.Module):

    def __init__(
        self,
        config: BloomConfig,
        linear_method: Optional[LinearMethodBase] = None,
    ):
        super().__init__()
        self.config = config
        self.linear_method = linear_method
        self.transformer = BloomModel(config, linear_method)
        self.lm_head_weight = self.transformer.word_embeddings.weight
        self.sampler = Sampler(config.vocab_size)

    def forward(
        self,
        input_ids: torch.Tensor,
        positions: torch.Tensor,
        kv_caches: List[KVCache],
        input_metadata: InputMetadata,
        cache_events: Optional[List[torch.cuda.Event]],
<<<<<<< HEAD
        inputs_embeds: torch.Tensor,
    ) -> SamplerOutput:
        hidden_states = self.transformer(input_ids, positions, kv_caches,
                                         input_metadata, cache_events,
                                         inputs_embeds)
=======
    ) -> torch.Tensor:
        hidden_states = self.transformer(input_ids, positions, kv_caches,
                                         input_metadata, cache_events)
        return hidden_states

    def sample(
        self,
        hidden_states: torch.Tensor,
        sampling_metadata: SamplingMetadata,
    ) -> SamplerOutput:
>>>>>>> 60dc62dc
        next_tokens = self.sampler(self.lm_head_weight, hidden_states,
                                   sampling_metadata)
        return next_tokens

    def load_weights(self,
                     model_name_or_path: str,
                     cache_dir: Optional[str] = None,
                     load_format: str = "auto",
                     revision: Optional[str] = None):
        params_dict = dict(self.named_parameters(remove_duplicate=False))
        for name, loaded_weight in hf_model_weights_iterator(
                model_name_or_path, cache_dir, load_format, revision):
            if name == "lm_head.weight":
                continue
            if not name.startswith("transformer."):
                name = "transformer." + name
            param = params_dict[name]

            if "query_key_value" in name:
                # NOTE: BLOOM's fused QKV's output_dim has the shape of
                # (num_heads * 3 * head_size), while the
                # required shape is (3 * num_heads * head_size).
                # Thus, we need weight conversion.
                output_dim = getattr(param, "output_dim", None)
                num_heads = self.config.num_attention_heads
<<<<<<< HEAD
                hidden_size = self.config.hidden_size
                head_size = hidden_size // num_heads
                if "query_key_value.weight" in name:
                    loaded_weight = loaded_weight.view(-1, 3, head_size,
                                                       hidden_size)
                    loaded_weight = loaded_weight.transpose(0, 1)
                    loaded_weight = loaded_weight.reshape(-1, hidden_size)
                elif "query_key_value.bias" in name:
                    loaded_weight = loaded_weight.view(-1, 3, head_size)
                    loaded_weight = loaded_weight.transpose(0, 1)
                    loaded_weight = loaded_weight.reshape(-1)
                else:
                    raise ValueError(f"Unexpected weight name: {name}")
            load_tensor_parallel_weights(param, loaded_weight, name,
                                         self._column_parallel_weights,
                                         self._row_parallel_weights, tp_rank)

    def get_input_embeddings(self):
        return self.transformer.word_embeddings
=======
                if output_dim is not None:
                    loaded_weight_shape = loaded_weight.shape
                    loaded_weight = loaded_weight.view(
                        loaded_weight_shape[:output_dim] + (num_heads, 3, -1) +
                        loaded_weight_shape[output_dim + 1:])
                    loaded_weight = loaded_weight.transpose(
                        output_dim, output_dim + 1)
                    loaded_weight = loaded_weight.reshape(loaded_weight_shape)

            weight_loader = getattr(param, "weight_loader",
                                    default_weight_loader)
            weight_loader(param, loaded_weight)
>>>>>>> 60dc62dc
<|MERGE_RESOLUTION|>--- conflicted
+++ resolved
@@ -290,16 +290,11 @@
         kv_caches: List[KVCache],
         input_metadata: InputMetadata,
         cache_events: Optional[List[torch.cuda.Event]],
-<<<<<<< HEAD
         inputs_embeds: torch.Tensor,
-    ) -> SamplerOutput:
+    ) -> torch.Tensor:
         hidden_states = self.transformer(input_ids, positions, kv_caches,
                                          input_metadata, cache_events,
                                          inputs_embeds)
-=======
-    ) -> torch.Tensor:
-        hidden_states = self.transformer(input_ids, positions, kv_caches,
-                                         input_metadata, cache_events)
         return hidden_states
 
     def sample(
@@ -307,7 +302,6 @@
         hidden_states: torch.Tensor,
         sampling_metadata: SamplingMetadata,
     ) -> SamplerOutput:
->>>>>>> 60dc62dc
         next_tokens = self.sampler(self.lm_head_weight, hidden_states,
                                    sampling_metadata)
         return next_tokens
@@ -333,27 +327,6 @@
                 # Thus, we need weight conversion.
                 output_dim = getattr(param, "output_dim", None)
                 num_heads = self.config.num_attention_heads
-<<<<<<< HEAD
-                hidden_size = self.config.hidden_size
-                head_size = hidden_size // num_heads
-                if "query_key_value.weight" in name:
-                    loaded_weight = loaded_weight.view(-1, 3, head_size,
-                                                       hidden_size)
-                    loaded_weight = loaded_weight.transpose(0, 1)
-                    loaded_weight = loaded_weight.reshape(-1, hidden_size)
-                elif "query_key_value.bias" in name:
-                    loaded_weight = loaded_weight.view(-1, 3, head_size)
-                    loaded_weight = loaded_weight.transpose(0, 1)
-                    loaded_weight = loaded_weight.reshape(-1)
-                else:
-                    raise ValueError(f"Unexpected weight name: {name}")
-            load_tensor_parallel_weights(param, loaded_weight, name,
-                                         self._column_parallel_weights,
-                                         self._row_parallel_weights, tp_rank)
-
-    def get_input_embeddings(self):
-        return self.transformer.word_embeddings
-=======
                 if output_dim is not None:
                     loaded_weight_shape = loaded_weight.shape
                     loaded_weight = loaded_weight.view(
@@ -366,4 +339,7 @@
             weight_loader = getattr(param, "weight_loader",
                                     default_weight_loader)
             weight_loader(param, loaded_weight)
->>>>>>> 60dc62dc
+
+
+    def get_input_embeddings(self):
+        return self.transformer.word_embeddings