import importlib
from typing import List, Optional, Type

import torch.nn as nn

from vllm.logger import init_logger
from vllm.utils import is_hip, is_neuron

logger = init_logger(__name__)

# Architecture -> (module, class).
_MODELS = {
    "AquilaModel": ("llama", "LlamaForCausalLM"),
    "AquilaForCausalLM": ("llama", "LlamaForCausalLM"),  # AquilaChat2
    "BaiChuanForCausalLM": ("baichuan", "BaiChuanForCausalLM"),  # baichuan-7b
    "BaichuanForCausalLM": ("baichuan", "BaichuanForCausalLM"),  # baichuan-13b
    "BloomForCausalLM": ("bloom", "BloomForCausalLM"),
    "ChatGLMModel": ("chatglm", "ChatGLMForCausalLM"),
    "ChatGLMForConditionalGeneration": ("chatglm", "ChatGLMForCausalLM"),
    "DeciLMForCausalLM": ("decilm", "DeciLMForCausalLM"),
    "DeepseekForCausalLM": ("deepseek", "DeepseekForCausalLM"),
    "FalconForCausalLM": ("falcon", "FalconForCausalLM"),
    "GemmaForCausalLM": ("gemma", "GemmaForCausalLM"),
    "GPT2LMHeadModel": ("gpt2", "GPT2LMHeadModel"),
    "GPTBigCodeForCausalLM": ("gpt_bigcode", "GPTBigCodeForCausalLM"),
    "GPTJForCausalLM": ("gpt_j", "GPTJForCausalLM"),
    "GPTNeoXForCausalLM": ("gpt_neox", "GPTNeoXForCausalLM"),
    "InternLMForCausalLM": ("llama", "LlamaForCausalLM"),
    "InternLM2ForCausalLM": ("internlm2", "InternLM2ForCausalLM"),
    "LlamaForCausalLM": ("llama", "LlamaForCausalLM"),
    # For decapoda-research/llama-*
    "LLaMAForCausalLM": ("llama", "LlamaForCausalLM"),
    "MistralForCausalLM": ("llama", "LlamaForCausalLM"),
    "MixtralForCausalLM": ("mixtral", "MixtralForCausalLM"),
    "QuantMixtralForCausalLM": ("mixtral_quant", "MixtralForCausalLM"),
    # transformers's mpt class has lower case
    "MptForCausalLM": ("mpt", "MPTForCausalLM"),
    "MPTForCausalLM": ("mpt", "MPTForCausalLM"),
    "OLMoForCausalLM": ("olmo", "OLMoForCausalLM"),
    "OPTForCausalLM": ("opt", "OPTForCausalLM"),
    "OrionForCausalLM": ("orion", "OrionForCausalLM"),
    "PhiForCausalLM": ("phi", "PhiForCausalLM"),
    "QWenLMHeadModel": ("qwen", "QWenLMHeadModel"),
    "Qwen2ForCausalLM": ("qwen2", "Qwen2ForCausalLM"),
    "RWForCausalLM": ("falcon", "FalconForCausalLM"),
    "StableLMEpochForCausalLM": ("stablelm", "StablelmForCausalLM"),
    "StableLmForCausalLM": ("stablelm", "StablelmForCausalLM"),
<<<<<<< HEAD
    "T5ForConditionalGeneration": ("t5", "T5ForConditionalGeneration"),
=======
    "Starcoder2ForCausalLM": ("starcoder2", "Starcoder2ForCausalLM"),
>>>>>>> 82091b86
}

# Models not supported by ROCm.
_ROCM_UNSUPPORTED_MODELS = []

# Models partially supported by ROCm.
# Architecture -> Reason.
_ROCM_PARTIALLY_SUPPORTED_MODELS = {
    "Qwen2ForCausalLM":
    "Sliding window attention is not yet supported in ROCm's flash attention",
    "MistralForCausalLM":
    "Sliding window attention is not yet supported in ROCm's flash attention",
    "MixtralForCausalLM":
    "Sliding window attention is not yet supported in ROCm's flash attention",
}

# Models not supported by Neuron.
_NEURON_SUPPORTED_MODELS = {"LlamaForCausalLM": "neuron.llama"}


class ModelRegistry:

    @staticmethod
    def load_model_cls(model_arch: str) -> Optional[Type[nn.Module]]:
        if model_arch not in _MODELS:
            return None
        if is_hip():
            if model_arch in _ROCM_UNSUPPORTED_MODELS:
                raise ValueError(
                    f"Model architecture {model_arch} is not supported by "
                    "ROCm for now.")
            if model_arch in _ROCM_PARTIALLY_SUPPORTED_MODELS:
                logger.warning(
                    f"Model architecture {model_arch} is partially supported "
                    "by ROCm: " + _ROCM_PARTIALLY_SUPPORTED_MODELS[model_arch])
        elif is_neuron():
            if model_arch not in _NEURON_SUPPORTED_MODELS:
                raise ValueError(
                    f"Model architecture {model_arch} is not supported by "
                    "Neuron for now.")

        module_name, model_cls_name = _MODELS[model_arch]
        if is_neuron():
            module_name = _NEURON_SUPPORTED_MODELS[model_arch]
        module = importlib.import_module(
            f"vllm.model_executor.models.{module_name}")
        return getattr(module, model_cls_name, None)

    @staticmethod
    def get_supported_archs() -> List[str]:
        return list(_MODELS.keys())


__all__ = [
    "ModelRegistry",
]<|MERGE_RESOLUTION|>--- conflicted
+++ resolved
@@ -45,11 +45,8 @@
     "RWForCausalLM": ("falcon", "FalconForCausalLM"),
     "StableLMEpochForCausalLM": ("stablelm", "StablelmForCausalLM"),
     "StableLmForCausalLM": ("stablelm", "StablelmForCausalLM"),
-<<<<<<< HEAD
     "T5ForConditionalGeneration": ("t5", "T5ForConditionalGeneration"),
-=======
     "Starcoder2ForCausalLM": ("starcoder2", "Starcoder2ForCausalLM"),
->>>>>>> 82091b86
 }
 
 # Models not supported by ROCm.
