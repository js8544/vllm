# coding=utf-8
# Adapted from https://huggingface.co/mosaicml/mpt-7b/tree/main
import math
from typing import List, Optional, Tuple

import torch
import torch.nn as nn

from vllm.model_executor.input_metadata import InputMetadata
from vllm.model_executor.layers.activation import get_act_fn
from vllm.model_executor.layers.attention import PagedAttention
from vllm.model_executor.layers.linear import (ColumnParallelLinear,
                                               LinearMethodBase,
                                               QKVParallelLinear,
                                               RowParallelLinear)
from vllm.model_executor.layers.sampler import Sampler
from vllm.model_executor.layers.vocab_parallel_embedding import (
    VocabParallelEmbedding)
from vllm.model_executor.parallel_utils.parallel_state import (
    get_tensor_model_parallel_rank, get_tensor_model_parallel_world_size)
from vllm.model_executor.sampling_metadata import SamplingMetadata
from vllm.model_executor.weight_utils import (default_weight_loader,
                                              hf_model_weights_iterator)
from vllm.sequence import SamplerOutput
from vllm.transformers_utils.configs.mpt import MPTConfig

KVCache = Tuple[torch.Tensor, torch.Tensor]


def _get_alibi_slopes(
    total_num_heads: int,
    alibi_bias_max: int,
) -> torch.Tensor:
    next_power_of_2 = 2**math.ceil(math.log2(total_num_heads))
    m = torch.arange(1, next_power_of_2 + 1, dtype=torch.float32)
    m = m.mul(alibi_bias_max / next_power_of_2)
    slopes = 1.0 / torch.pow(2, m)
    if next_power_of_2 != total_num_heads:
        slopes = torch.concat([slopes[1::2], slopes[::2]])[:total_num_heads]
    return slopes


class MPTAttention(nn.Module):

    def __init__(
        self,
        config: MPTConfig,
        linear_method: Optional[LinearMethodBase] = None,
    ):
        super().__init__()
        self.d_model = config.d_model
        self.total_num_heads = config.n_heads
        self.clip_qkv = config.attn_config["clip_qkv"]
        self.qk_ln = config.attn_config["qk_ln"]
        self.alibi_bias_max = config.attn_config["alibi_bias_max"]
        assert not config.attn_config["prefix_lm"]
        assert config.attn_config["alibi"]

        # pylint: disable=invalid-name
        self.Wqkv = QKVParallelLinear(
            self.d_model,
            self.d_model // self.total_num_heads,
            self.total_num_heads,
            bias=not config.no_bias,
            linear_method=linear_method,
        )
        if self.qk_ln:
            self.q_ln = nn.LayerNorm(self.d_model)
            self.k_ln = nn.LayerNorm(self.d_model)
        self.out_proj = RowParallelLinear(
            self.d_model,
            self.d_model,
            bias=not config.no_bias,
            linear_method=linear_method,
        )

        tp_world_size = get_tensor_model_parallel_world_size()
        assert self.total_num_heads % tp_world_size == 0
        self.num_heads = self.total_num_heads // tp_world_size

        # Create the alibi slopes and slice them.
        tp_rank = get_tensor_model_parallel_rank()
        head_start = tp_rank * self.num_heads
        head_end = (tp_rank + 1) * self.num_heads
        alibi_slopes = _get_alibi_slopes(self.total_num_heads,
                                         self.alibi_bias_max)
        alibi_slopes = alibi_slopes[head_start:head_end].tolist()

        self.head_dim = self.d_model // self.total_num_heads
        scaling = self.head_dim**-0.5
        self.attn = PagedAttention(self.num_heads,
                                   self.head_dim,
                                   scaling,
                                   alibi_slopes=alibi_slopes)

    def forward(
        self,
        position_ids: torch.Tensor,
        hidden_states: torch.Tensor,
        kv_cache: KVCache,
        input_metadata: InputMetadata,
        cache_event: Optional[torch.cuda.Event],
    ) -> torch.Tensor:
        del position_ids  # unused.
        qkv, _ = self.Wqkv(hidden_states)
        if self.clip_qkv is not None:
            qkv.clamp_(min=-self.clip_qkv, max=self.clip_qkv)
        q, k, v = qkv.chunk(chunks=3, dim=-1)
        if self.qk_ln:
            q = self.q_ln(q)
            k = self.k_ln(k)
        k_cache, v_cache = kv_cache
        attn_output = self.attn(q, k, v, k_cache, v_cache, input_metadata,
                                cache_event)
        output, _ = self.out_proj(attn_output)
        return output


class MPTMLP(nn.Module):

    def __init__(
        self,
        config: MPTConfig,
        linear_method: Optional[LinearMethodBase] = None,
    ):
        super().__init__()
        hidden_size = config.d_model
        expansion_ratio = config.expansion_ratio
        intermediate_size = expansion_ratio * hidden_size
        self.up_proj = ColumnParallelLinear(
            hidden_size,
            intermediate_size,
            bias=not config.no_bias,
            linear_method=linear_method,
        )
        quant_config = getattr(linear_method, "quant_config", None)
        self.act = get_act_fn("gelu", quant_config, intermediate_size)
        self.down_proj = RowParallelLinear(
            intermediate_size,
            hidden_size,
            bias=not config.no_bias,
            linear_method=linear_method,
        )

    def forward(self, x: torch.Tensor) -> torch.Tensor:
        x, _ = self.up_proj(x)
        x = self.act(x)
        x, _ = self.down_proj(x)
        return x


class MPTBlock(nn.Module):

    def __init__(
        self,
        config: MPTConfig,
        linear_method: Optional[LinearMethodBase] = None,
    ):
        super().__init__()
        hidden_size = config.d_model
        self.norm_1 = nn.LayerNorm(hidden_size)
        self.attn = MPTAttention(config, linear_method)
        self.norm_2 = nn.LayerNorm(hidden_size)
        self.ffn = MPTMLP(config, linear_method)

    def forward(
        self,
        position_ids: torch.Tensor,
        hidden_states: torch.Tensor,
        kv_cache: KVCache,
        input_metadata: InputMetadata,
        cache_event: Optional[torch.cuda.Event],
    ) -> torch.Tensor:
        x = self.norm_1(hidden_states)
        x = self.attn(
            position_ids=position_ids,
            hidden_states=x,
            kv_cache=kv_cache,
            input_metadata=input_metadata,
            cache_event=cache_event,
        )
        hidden_states = hidden_states + x
        x = self.norm_2(hidden_states)
        x = self.ffn(x)
        hidden_states = hidden_states + x
        return hidden_states


class MPTModel(nn.Module):

    def __init__(
        self,
        config: MPTConfig,
        linear_method: Optional[LinearMethodBase] = None,
    ):
        super().__init__()
        assert config.embedding_fraction == 1.0
        assert config.norm_type == "low_precision_layernorm"

        self.wte = VocabParallelEmbedding(
            config.vocab_size,
            config.d_model,
        )
        self.blocks = nn.ModuleList(
            [MPTBlock(config, linear_method) for _ in range(config.n_layers)])
        self.norm_f = nn.LayerNorm(config.d_model)
        if config.no_bias:
            for module in self.modules():
                if hasattr(module, "bias") and isinstance(
                        module.bias, nn.Parameter):
                    # Remove the bias term in Linear and LayerNorm.
                    module.register_parameter("bias", None)

    def forward(self, input_ids: torch.Tensor, position_ids: torch.Tensor,
                kv_caches: List[KVCache], input_metadata: InputMetadata,
                cache_events: Optional[List[torch.cuda.Event]],
                inputs_embeds: torch.Tensor) -> torch.Tensor:
        inputs_embeds = self.wte(input_ids) + inputs_embeds
        hidden_states = inputs_embeds

        for i in range(len(self.blocks)):
            cache_event = None if cache_events is None else cache_events[i]
            block = self.blocks[i]
            hidden_states = block(
                position_ids,
                hidden_states,
                kv_caches[i],
                input_metadata,
                cache_event,
            )
        hidden_states = self.norm_f(hidden_states)
        return hidden_states


class MPTForCausalLM(nn.Module):

    def __init__(
        self,
        config: MPTConfig,
        linear_method: Optional[LinearMethodBase] = None,
    ):
        super().__init__()
        self.config = config
        assert config.tie_word_embeddings
        self.linear_method = linear_method

        self.transformer = MPTModel(config, linear_method)
        self.lm_head_weight = self.transformer.wte.weight
        self.sampler = Sampler(config.vocab_size)

    def forward(
        self,
        input_ids: torch.Tensor,
        positions: torch.Tensor,
        kv_caches: List[KVCache],
        input_metadata: InputMetadata,
        cache_events: Optional[List[torch.cuda.Event]],
<<<<<<< HEAD
        inputs_embeds: torch.Tensor,
    ) -> SamplerOutput:
        hidden_states = self.transformer(input_ids, positions, kv_caches,
                                         input_metadata, cache_events,
                                         inputs_embeds)
=======
    ) -> torch.Tensor:
        hidden_states = self.transformer(input_ids, positions, kv_caches,
                                         input_metadata, cache_events)
        return hidden_states

    def sample(
        self,
        hidden_states: torch.Tensor,
        sampling_metadata: SamplingMetadata,
    ) -> SamplerOutput:
>>>>>>> 60dc62dc
        next_tokens = self.sampler(self.lm_head_weight, hidden_states,
                                   sampling_metadata)
        return next_tokens

    def load_weights(self,
                     model_name_or_path: str,
                     cache_dir: Optional[str] = None,
                     load_format: str = "auto",
                     revision: Optional[str] = None):
        params_dict = dict(self.named_parameters(remove_duplicate=False))
        for name, loaded_weight in hf_model_weights_iterator(
                model_name_or_path, cache_dir, load_format, revision):
<<<<<<< HEAD
            if "Wqkv" in name:
                # NOTE(woosuk): MPT's fused QKV has the shape of
                # [3 * num_heads * head_size, hidden_size].
                # When tensor model parallelism is used, we need to shard
                # the weight along the hidden dimension.
                total_num_heads = self.config.num_attention_heads
                hidden_size = self.config.hidden_size
                head_size = hidden_size // total_num_heads
                num_heads = total_num_heads // tp_world_size
                head_start = tp_rank * num_heads
                head_end = (tp_rank + 1) * num_heads
                loaded_weight = convert_pyslice_to_tensor(loaded_weight)
                if name.endswith(".weight"):
                    loaded_weight = loaded_weight.view(3, total_num_heads,
                                                       head_size, hidden_size)
                    loaded_weight = loaded_weight[:, head_start:head_end, :, :]
                    loaded_weight = loaded_weight.reshape(-1, hidden_size)
                elif name.endswith(".bias"):
                    loaded_weight = loaded_weight.view(3, total_num_heads,
                                                       head_size)
                    loaded_weight = loaded_weight[:, head_start:head_end, :]
                    loaded_weight = loaded_weight.reshape(-1)
                else:
                    raise ValueError(f"Unexpected parameter name {name}")
                name = name.replace("Wqkv", "qkv_proj")
            param = state_dict[name]
            load_tensor_parallel_weights(param, loaded_weight, name,
                                         self._column_parallel_weights,
                                         self._row_parallel_weights, tp_rank)

    def get_input_embeddings(self):
        return self.transformer.wte
=======
            param = params_dict[name]
            weight_loader = getattr(param, "weight_loader",
                                    default_weight_loader)
            weight_loader(param, loaded_weight)
>>>>>>> 60dc62dc
<|MERGE_RESOLUTION|>--- conflicted
+++ resolved
@@ -255,16 +255,11 @@
         kv_caches: List[KVCache],
         input_metadata: InputMetadata,
         cache_events: Optional[List[torch.cuda.Event]],
-<<<<<<< HEAD
         inputs_embeds: torch.Tensor,
-    ) -> SamplerOutput:
+    ) -> torch.Tensor:
         hidden_states = self.transformer(input_ids, positions, kv_caches,
                                          input_metadata, cache_events,
                                          inputs_embeds)
-=======
-    ) -> torch.Tensor:
-        hidden_states = self.transformer(input_ids, positions, kv_caches,
-                                         input_metadata, cache_events)
         return hidden_states
 
     def sample(
@@ -272,7 +267,6 @@
         hidden_states: torch.Tensor,
         sampling_metadata: SamplingMetadata,
     ) -> SamplerOutput:
->>>>>>> 60dc62dc
         next_tokens = self.sampler(self.lm_head_weight, hidden_states,
                                    sampling_metadata)
         return next_tokens
@@ -285,42 +279,11 @@
         params_dict = dict(self.named_parameters(remove_duplicate=False))
         for name, loaded_weight in hf_model_weights_iterator(
                 model_name_or_path, cache_dir, load_format, revision):
-<<<<<<< HEAD
-            if "Wqkv" in name:
-                # NOTE(woosuk): MPT's fused QKV has the shape of
-                # [3 * num_heads * head_size, hidden_size].
-                # When tensor model parallelism is used, we need to shard
-                # the weight along the hidden dimension.
-                total_num_heads = self.config.num_attention_heads
-                hidden_size = self.config.hidden_size
-                head_size = hidden_size // total_num_heads
-                num_heads = total_num_heads // tp_world_size
-                head_start = tp_rank * num_heads
-                head_end = (tp_rank + 1) * num_heads
-                loaded_weight = convert_pyslice_to_tensor(loaded_weight)
-                if name.endswith(".weight"):
-                    loaded_weight = loaded_weight.view(3, total_num_heads,
-                                                       head_size, hidden_size)
-                    loaded_weight = loaded_weight[:, head_start:head_end, :, :]
-                    loaded_weight = loaded_weight.reshape(-1, hidden_size)
-                elif name.endswith(".bias"):
-                    loaded_weight = loaded_weight.view(3, total_num_heads,
-                                                       head_size)
-                    loaded_weight = loaded_weight[:, head_start:head_end, :]
-                    loaded_weight = loaded_weight.reshape(-1)
-                else:
-                    raise ValueError(f"Unexpected parameter name {name}")
-                name = name.replace("Wqkv", "qkv_proj")
-            param = state_dict[name]
-            load_tensor_parallel_weights(param, loaded_weight, name,
-                                         self._column_parallel_weights,
-                                         self._row_parallel_weights, tp_rank)
-
-    def get_input_embeddings(self):
-        return self.transformer.wte
-=======
             param = params_dict[name]
             weight_loader = getattr(param, "weight_loader",
                                     default_weight_loader)
             weight_loader(param, loaded_weight)
->>>>>>> 60dc62dc
+
+
+    def get_input_embeddings(self):
+        return self.transformer.wte